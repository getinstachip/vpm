use serde::{Deserialize, Serialize};
use std::collections::HashMap;
use std::fs;
use anyhow::Result;
use std::collections::HashSet;
use toml::value::Value;
use toml::Table;
use toml::map::Map;
use cargo_lock::Lockfile;
use std::collections::BTreeMap;
use serde_json::from_value;


#[derive(Serialize, Deserialize, Debug)]
struct Package {
    name: String,
    version: String,
    authors: Vec<String>,
    description: String,
    license: String,
}

#[derive(Serialize, Deserialize, Debug)]
struct VpmToml {
    toml_value: Value,
}

impl Default for Package {
    fn default() -> Self {
        Package {
            name: "my-vpm-package".to_string(),
            version: "0.1.0".to_string(),
            authors: vec!["<author-name> <author-email>".to_string()],
            description: "A vpm package".to_string(),
            license: "LicenseRef-LICENSE".to_string(),
        }
    }
}

<<<<<<< HEAD
impl Dependency {
    pub fn get_url(&self) -> Option<&str> {
        self.git.as_deref()
=======
impl VpmToml {    
    pub fn from(filepath: &str) -> Self {
        let mut toml_content = fs::read_to_string(filepath).unwrap();
        toml_content = parse_and_format_toml(&toml_content);
        toml_content = add_package_info(&toml_content);
        Self {
            toml_value: toml::from_str(&toml_content).unwrap()
        }
    }

    pub fn get_dependencies(&self) -> Option<&Table> {
        self.toml_value.as_table().unwrap().get("dependencies").unwrap().as_table()
>>>>>>> 8a3715e6
    }

    pub fn add_dependency(&mut self, git: &str, commit: Option<&str>) {
        let mut dependency = Table::new();
        dependency.insert("top_modules".to_string(), Value::Array(Vec::new()));
        dependency.insert("commit".to_string(), Value::String(commit.unwrap_or_default().to_string()));
        if let Some(dependencies) = self.toml_value.get_mut("dependencies") {
            dependencies.as_table_mut().unwrap().insert(
                git.to_string(),
                Value::Table(dependency)
            );
        } else {
            let mut dependencies = toml::value::Table::new();
            dependencies.insert(
                git.to_string(),
                Value::Table(dependency)
            );
            self.toml_value.as_table_mut().unwrap().insert("dependencies".to_string(), Value::Table(dependencies));
        }
    }

    pub fn add_top_module(&mut self, repo_link: &str, module_name: &str) {
        if let Some(dependencies) = self.toml_value.get_mut("dependencies") {
            if let Some(dependency) = dependencies.as_table_mut().unwrap().get_mut(repo_link) {
                println!("Dependency: {}", dependency);
                if let Some(top_modules) = dependency.get_mut("top_modules") {
                    println!("Top modules: {}", top_modules);
                    if let Some(array) = top_modules.as_array_mut() {
                        array.push(Value::String(module_name.to_string()));
                    }
                    println!("Top modules: {}", top_modules);
                } else {
                    dependency.as_table_mut().unwrap().insert("top_modules".to_string(), Value::Array(vec![Value::String(module_name.to_string())]));
                }
                println!("Dependency: {}", dependency);
            }
        }
    }

    pub fn get_package_info(&self) -> Option<&Table> {
        self.toml_value.as_table().unwrap().get("package").and_then(|v| v.as_table())
    }

    pub fn package_to_string(&self) -> String {
        if let Some(package) = self.get_package_info() {
            let formatted_package = package.iter()
                .map(|(k, v)| format!("{} = {}", k, format_value(v)))
                .collect::<Vec<_>>()
                .join("\n");
            format!("[package]\n{}", formatted_package)
        } else {
            println!("Error: No package section found in vpm.toml");
            "".to_string()
        }
    }

    pub fn all_deps_to_string(&self) -> String {
        let deps = self.get_dependencies();
        
        let mut formatted_deps = Vec::new();
        for (dep_key, dep_value) in deps.unwrap().iter() {
            let formatted_table = dep_value.as_table().unwrap().iter()
                .filter_map(|(k, v)| {
                    match v {
                        Value::Array(arr) if arr.is_empty() => None,
                        Value::String(s) if s.is_empty() => None,
                        _ => Some(format!("{}={}", k, format_value(v)))
                    }
                })
                .collect::<Vec<_>>()
                .join(", ");
            formatted_deps.push(format!("\"{}\" = {{{}}}", dep_key, formatted_table));
        }
        let formatted_deps_str = formatted_deps.join("\n");
        
        format!("\n[dependencies]\n{}", formatted_deps_str)
    }

    pub fn to_string(&self) -> String {
        let toml_content = self.all_deps_to_string();
        let package_content = self.package_to_string();
        format!("{}\n{}", package_content, toml_content)
    }

    pub fn generate_lockfile_content(&self) -> String {
        let dependencies = self.get_dependencies();
        let mut lockfile_content = String::new();

        if let Some(deps) = dependencies {
            for (dep_url, dep_info) in deps {
                lockfile_content.push_str(&format!("[[package]]\n"));
                lockfile_content.push_str(&format!("source = \"{}\"\n", dep_url));
                
                if let Some(table) = dep_info.as_table() {
                    if let Some(commit) = table.get("commit").and_then(|v| v.as_str()) {
                        lockfile_content.push_str(&format!("version = \"{}\"\n", commit));
                    }
                    if let Some(top_modules) = table.get("top_modules").and_then(|v| v.as_array()) {
                        lockfile_content.push_str("modules = [");
                        let modules: Vec<String> = top_modules
                            .iter()
                            .filter_map(|m| m.as_str().map(|s| format!("\"{}\"", s)))
                            .collect();
                        lockfile_content.push_str(&modules.join(", "));
                        lockfile_content.push_str("]\n");
                    }
                }

                lockfile_content.push_str("\n");
            }
        }

        lockfile_content
    }
}

fn format_value(value: &Value) -> String {
    match value {
        Value::String(s) => format!("\"{}\"", s),
        Value::Array(arr) => {
            let formatted = arr.iter()
                .map(|v| match v {
                    Value::String(s) if s.is_empty() => "".to_string(),
                    _ => format_value(v)
                })
                .collect::<Vec<_>>()
                .join(", ");
            format!("[{}]", formatted)
        },
        _ => value.to_string(),
    }
}

pub fn add_dependency(git: &str, commit: Option<&str>) -> Result<()> {
    let mut vpm_toml = VpmToml::from("vpm.toml");
    if let Some(dependencies) = vpm_toml.get_dependencies() {
        if !dependencies.contains_key(git) {
            vpm_toml.add_dependency(git, commit);
            let toml_string = vpm_toml.to_string();
            fs::write("vpm.toml", toml_string)?;
        } else {
            println!("Dependency '{}' already exists in vpm.toml", git);
        }
    } else {
        vpm_toml.add_dependency(git, commit);
        let toml_string = vpm_toml.to_string();
        fs::write("vpm.toml", toml_string)?;
    }
    Ok(())
}

pub fn add_top_module(repo_link: &str, module_name: &str) -> Result<()> {
    let mut vpm_toml = VpmToml::from("vpm.toml");
    vpm_toml.add_top_module(repo_link, module_name);
    let toml_string = vpm_toml.to_string();
    println!("TOML: {}", toml_string);
    fs::write("vpm.toml", toml_string)?;
    Ok(())
}

pub fn generate_lockfile() -> Result<()> {
    let vpm_toml = VpmToml::from("vpm.toml");
    let lockfile_content = vpm_toml.generate_lockfile_content();
    fs::write("vpm.lock", lockfile_content)?;
    Ok(())
}

<<<<<<< HEAD
// pub fn remove_dependency(package_name: &str) -> Result<()> {
//     let mut vpm_toml = fs::read_to_string("vpm.toml")
//         .map(|contents| toml::from_str(&contents))
//         .unwrap_or_else(|_| Ok(VpmToml::default()))?;

//     vpm_toml.remove_dependency(package_name);

//     fs::write("vpm.toml", toml::to_string(&vpm_toml)?)?;
//     Ok(())
// }
=======
fn add_package_info(input: &str) -> String {
    let mut package = Package::default();
    let mut in_package_section = false;
    let mut package_found = false;

    for line in input.lines() {
        let trimmed = line.trim();
        if trimmed == "[package]" {
            in_package_section = true;
            package_found = true;
            continue;
        }
        if in_package_section && trimmed.starts_with('[') {
            break;
        }
        if in_package_section && trimmed.contains('=') {
            let parts: Vec<&str> = trimmed.splitn(2, '=').collect();
            if parts.len() == 2 {
                let key = parts[0].trim();
                let value = parts[1].trim().trim_matches('"');
                match key {
                    "name" => package.name = value.to_string(),
                    "version" => package.version = value.to_string(),
                    "authors" => package.authors = value.split(',').map(|s| s.trim().to_string()).collect(),
                    "description" => package.description = value.to_string(),
                    "license" => package.license = value.to_string(),
                    _ => {}
                }
            }
        }
    }

    let package_to_use = if package_found { package } else { Package::default() };
    let mut root = toml::Table::new();
    if let Ok(existing_toml) = toml::from_str::<toml::Table>(input) {
        root = existing_toml;
    }
    if let Some(toml::Value::Table(package_table)) = root.get_mut("package") {
        let package_value = toml::to_string(&package_to_use).unwrap_or_default().parse::<toml::Value>().unwrap();
        if let toml::Value::Table(new_package_table) = package_value {
            package_table.extend(new_package_table);
        }
    } else {
        root.insert("package".to_string(), toml::Value::Table(toml::to_string(&package_to_use).unwrap_or_default().parse().unwrap_or_default()));
    }
    toml::to_string(&root).unwrap_or_else(|_| "".to_string())
}
>>>>>>> 8a3715e6

fn parse_and_format_toml(input: &str) -> String {
    let mut root = Map::new();
    let mut current_section = String::new();

    for line in input.lines() {
        let trimmed = line.trim();
        if trimmed.starts_with('[') && trimmed.ends_with(']') {
            current_section = trimmed[1..trimmed.len()-1].to_string();
            root.insert(current_section.clone(), Value::Table(Map::new()));
        } else if !current_section.is_empty() && trimmed.contains('=') {
            let parts: Vec<&str> = trimmed.splitn(2, '=').collect();
            if parts.len() == 2 {
                let key = parts[0].trim().trim_matches('"');
                let value = parts[1].trim();

                if value.starts_with('{') && value.ends_with('}') {
                    let inner_map = parse_inline_table(value);
                    if let Some(Value::Table(section_map)) = root.get_mut(&current_section) {
                        section_map.insert(key.to_string(), Value::Table(inner_map));
                    }
                }
            }
        }
    }

    toml::to_string(&root).unwrap_or_else(|_| "Error formatting TOML".to_string())
}

fn parse_inline_table(s: &str) -> Map<String, Value> {
    let mut map = Map::new();
    let inner = &s[1..s.len()-1];
    for pair in inner.split(',') {
        let kv: Vec<&str> = pair.splitn(2, '=').collect();
        if kv.len() == 2 {
            let k = kv[0].trim();
            let v = kv[1].trim();
            
            if k == "top_modules" && v.starts_with('[') && v.ends_with(']') {
                let top_modules: Vec<Value> = v[1..v.len()-1]
                    .split(',')
                    .map(|m| Value::String(m.trim().trim_matches('"').to_string()))
                    .collect();
                map.insert(k.to_string(), Value::Array(top_modules));
            } else {
                map.insert(k.to_string(), Value::String(v.trim_matches('"').to_string()));
            }
        }
    }
    map
}<|MERGE_RESOLUTION|>--- conflicted
+++ resolved
@@ -37,11 +37,7 @@
     }
 }
 
-<<<<<<< HEAD
-impl Dependency {
-    pub fn get_url(&self) -> Option<&str> {
-        self.git.as_deref()
-=======
+
 impl VpmToml {    
     pub fn from(filepath: &str) -> Self {
         let mut toml_content = fs::read_to_string(filepath).unwrap();
@@ -54,7 +50,6 @@
 
     pub fn get_dependencies(&self) -> Option<&Table> {
         self.toml_value.as_table().unwrap().get("dependencies").unwrap().as_table()
->>>>>>> 8a3715e6
     }
 
     pub fn add_dependency(&mut self, git: &str, commit: Option<&str>) {
@@ -222,18 +217,6 @@
     Ok(())
 }
 
-<<<<<<< HEAD
-// pub fn remove_dependency(package_name: &str) -> Result<()> {
-//     let mut vpm_toml = fs::read_to_string("vpm.toml")
-//         .map(|contents| toml::from_str(&contents))
-//         .unwrap_or_else(|_| Ok(VpmToml::default()))?;
-
-//     vpm_toml.remove_dependency(package_name);
-
-//     fs::write("vpm.toml", toml::to_string(&vpm_toml)?)?;
-//     Ok(())
-// }
-=======
 fn add_package_info(input: &str) -> String {
     let mut package = Package::default();
     let mut in_package_section = false;
@@ -281,7 +264,6 @@
     }
     toml::to_string(&root).unwrap_or_else(|_| "".to_string())
 }
->>>>>>> 8a3715e6
 
 fn parse_and_format_toml(input: &str) -> String {
     let mut root = Map::new();
