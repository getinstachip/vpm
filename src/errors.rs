use thiserror::Error;

#[derive(Error, Debug)]
pub enum ParseError {
    #[error("missing argument: '{0}'")]
    MissingArgument(String),
}

#[derive(Error, Debug)]
pub enum CommandError {
    #[error("failed to execute http request ({0})")]
    HTTPFailed(reqwest::Error),
    #[error("failed to get http response text ({0})")]
    FailedResponseText(reqwest::Error),
    #[error("failed to parse JSON ({0})")]
    JSONParseError(serde_json::Error),
    #[error("failed to write file ({0})")]
    IOError(std::io::Error),
    #[error("failed to connect to Elasticsearch ({0})")]
    ElasticsearchConnectionError(String),
    #[error("failed to get latest commit id ({0})")]
    FailedGetLatestCommitId(String),
    #[error("missing file ({0})")]
    MissingFile(String),
    #[error("failed to generate embedding ({0})")]
    EmbeddingError(String),
<<<<<<< HEAD
=======
    #[error("failed to parse TOML ({0})")]
    ParseError(String),
    #[error("failed to write file to vpm_modules ({0})")]
    WriteToVpmModulesError(String),
>>>>>>> 37f2e5fd
}<|MERGE_RESOLUTION|>--- conflicted
+++ resolved
@@ -24,11 +24,8 @@
     MissingFile(String),
     #[error("failed to generate embedding ({0})")]
     EmbeddingError(String),
-<<<<<<< HEAD
-=======
     #[error("failed to parse TOML ({0})")]
     ParseError(String),
     #[error("failed to write file to vpm_modules ({0})")]
     WriteToVpmModulesError(String),
->>>>>>> 37f2e5fd
 }