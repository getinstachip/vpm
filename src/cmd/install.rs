--- conflicted
+++ resolved
@@ -3,7 +3,7 @@
 use std::collections::HashSet;
 use std::io::{Read, Write};
 use std::path::PathBuf;
-use std::{fs, process::Command};
+use std::{fs, process::Command, process::Stdio};
 use toml::{map::Map, Value};
 use tree_sitter::Parser;
 use std::fmt::Write as FmtWrite;
@@ -18,20 +18,11 @@
     fn execute(&self) -> Result<()> {
         let version = &self.version.clone().unwrap_or("0.1.0".to_string());
         if let (Some(url), Some(name)) = (&self.url, &self.package_name) {
-<<<<<<< HEAD
             println!("Installing module '{}' (vers:{}) from URL: '{}'", name, version, url);
-            install_module_from_url(name, url)?;
+            install_module_from_url(name, url, true)?;
             update_toml("modules", name, url, version)?;
             update_toml("repositories", name, url, version)?;
             update_lock("repositories", name, url, &get_commit_details(url)?[0], None)?;
-=======
-            println!("Installing module '{}' from URL: '{}'", name, url);
-            install_module_from_url(name, url, true)?;
-
-            add_dependency("repositories", url, "0.1.0")?;
-            add_dependency("modules", name, "0.1.0")?;
-
->>>>>>> 5ae8795c
         } else if let Some(arg) = &self.url.as_ref().or(self.package_name.as_ref()) {
             if Regex::new(r"^(https?://|git://|ftp://|file://|www\.)[\w\-\.]+\.\w+(/[\w\-\.]*)*/?$")
                 .unwrap()
@@ -44,16 +35,10 @@
                 update_lock("repositories", "", &url, &get_commit_details(&url)?[0], None)?;
             } else {
                 let name = arg.to_string();
-<<<<<<< HEAD
                 println!("Installing module '{}' (vers:{}) from standard library", name, version);
-                install_module_from_url(&name, STD_LIB_URL)?;
+                install_module_from_url(&name, STD_LIB_URL, true)?;
                 update_toml("modules", &name, STD_LIB_URL, version)?;
                 // update_lock("modules", &name, STD_LIB_URL, commit_code)?;
-=======
-                println!("Installing module '{}' from standard library", name);
-                install_module_from_url(&name, STD_LIB_URL, true)?;
-                add_dependency("modules", &name, "0.1.0")?;
->>>>>>> 5ae8795c
             }
         } else {
             println!("Command not found!");
@@ -118,13 +103,6 @@
     Ok(())
 }
 
-<<<<<<< HEAD
-fn name_from_url(url: &str) -> Result<String> {
-    Ok(url.rsplit('/')
-        .find(|segment| !segment.is_empty())
-        .unwrap_or_default().to_string())
-}
-
 fn get_commit_details(url: &str) -> Result<Vec<String>> {
     let commit_code = Command::new("git")
         .args(["ls-remote", "--refs", url])
@@ -143,10 +121,7 @@
     Ok(vec![commit_code, branch])
 }
 
-fn install_module_from_url(module: &str, url: &str) -> Result<()> {
-=======
 pub fn install_module_from_url(module: &str, url: &str, sub: bool) -> Result<()> {
->>>>>>> 5ae8795c
     let package_name = url
         .rsplit('/')
         .find(|segment| !segment.is_empty())
@@ -157,15 +132,9 @@
 
     install_repo_from_url(url, "/tmp/")?;
 
-<<<<<<< HEAD
-    download_module(&format!("/tmp/{}", package_name), module, &package_name, url, &mut visited_modules)?;
-
-    fn download_module(dir: &str, module: &str, package_name: &str, uri: &str, visited_modules: &mut HashSet<String>) -> Result<()> {
-=======
-    download_module(&format!("/tmp/{}", package_name), module, module, &package_name, &mut visited_modules, sub)?;
-
-    fn download_module(dir: &str, module: &str, top_module: &str, package_name: &str, visited_modules: &mut HashSet<String>, sub: bool) -> Result<()> {
->>>>>>> 5ae8795c
+    download_module(&format!("/tmp/{}", package_name), module, module, &package_name, url, &mut visited_modules, sub)?;
+
+    fn download_module(dir: &str, module: &str, top_module: &str, package_name: &str, uri: &str, visited_modules: &mut HashSet<String>, sub: bool) -> Result<()> {
         for entry in fs::read_dir(dir)? {
             let entry = entry?;
             let path = entry.path();
@@ -193,6 +162,7 @@
                     find_module_instantiations(
                         root_node,
                         package_name,
+                        top_module,
                         &contents,
                         visited_modules,
                         module,
@@ -213,25 +183,24 @@
                 download_module(
                     path.to_str().unwrap_or_default(),
                     module,
+                    top_module,
                     package_name,
                     uri,
                     visited_modules,
-                    true,
+                    sub,
                 )?;
             }
         }
 
-<<<<<<< HEAD
-        fn find_module_instantiations(root_node: tree_sitter::Node, package_name: &str, contents: &str, visited_modules: &mut HashSet<String>, root_mod_name: &str, uri: &str) -> Result<()> {
-=======
         fn find_module_instantiations(
             root_node: tree_sitter::Node,
             package_name: &str,
             top_module: &str,
             contents: &str,
             visited_modules: &mut HashSet<String>,
+            root_mod_name: &str,
+            uri: &str
         ) -> Result<()> {
->>>>>>> 5ae8795c
             let mut cursor = root_node.walk();
             let mut dependencies: Vec<&str> = Vec::new();
             for child in root_node.children(&mut cursor) {
@@ -242,19 +211,12 @@
                             if !visited_modules.contains(&module_name) {
                                 dependencies.push(module);
                                 visited_modules.insert(module_name.clone());
-<<<<<<< HEAD
-                                download_module(&format!("/tmp/{}", package_name), &module_name, package_name, uri, visited_modules)?;
-                            }
-                        }
-                    }
-                }
-                find_module_instantiations(child, package_name, contents, visited_modules, root_mod_name, uri)?;
-=======
                                 download_module(
                                     &format!("/tmp/{}", package_name),
                                     &module_name,
                                     top_module,
                                     package_name,
+                                    uri,
                                     visited_modules,
                                     true,
                                 )?;
@@ -263,9 +225,8 @@
                     }
                 }
                 else {
-                    find_module_instantiations(child, package_name, top_module, contents, visited_modules)?;
-                }
->>>>>>> 5ae8795c
+                    find_module_instantiations(child, package_name, top_module, contents, visited_modules, root_mod_name, uri)?;
+                }
             }
             
             update_lock("modules", root_mod_name, uri, &get_commit_details(uri)?[0], Some(&dependencies))?;
@@ -290,6 +251,8 @@
     fn clone_repo(url: &str, repo_path: &str) -> Result<()> {
         Command::new("git")
             .args(["clone", "--depth", "1", "--single-branch", "--jobs", "4", url, repo_path])
+            .stdout(Stdio::null())
+            .stderr(Stdio::null())
             .status()
             .with_context(|| format!("Failed to clone repository from URL: '{}'", url))?;
 
