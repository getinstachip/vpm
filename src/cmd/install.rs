use anyhow::{Context, Result};
use regex::Regex;
use std::collections::HashSet;
use std::io::{Read, Write};
use std::path::PathBuf;
use std::{fs, process::Command};
use toml::{map::Map, Value};
use tree_sitter::Parser;
use std::fmt::Write as FmtWrite;
use tokio::runtime::Runtime;

use clust::messages::{
    ClaudeModel,
    MaxTokens,
    Message,
    MessagesRequestBody,
    SystemPrompt
};
use clust::Client;

use crate::cmd::{Execute, Install};

const VPM_TOML: &str = "vpm.toml";
const STD_LIB_URL: &str = "https://github.com/getinstachip/openchips";

impl Execute for Install {
    fn execute(&self) -> Result<()> {
        if let (Some(url), Some(name)) = (&self.url, &self.package_name) {
            println!("Installing module '{}' from URL: '{}'", name, url);
            install_module_from_url(name, url)?;

            add_dependency("repositories", url, "0.1.0")?;
            add_dependency("modules", name, "0.1.0")?;

        } else if let Some(arg) = &self.url.as_ref().or(self.package_name.as_ref()) {
            if Regex::new(r"^(https?://|git://|ftp://|file://|www\.)[\w\-\.]+\.\w+(/[\w\-\.]*)*/?$")
                .unwrap()
                .is_match(arg)
            {
                let url = arg.to_string();
                println!("Installing repository from URL: '{}'", url);
                install_repo_from_url(&url, "./vpm_modules/")?;
                add_dependency("repositories", &url, "0.1.0")?;
            } else {
                let name = arg.to_string();
                println!("Installing module '{}' from standard library", name);
                install_module_from_url(&name, STD_LIB_URL)?;
                add_dependency("modules", &name, "0.1.0")?;
            }
        } else {
            println!("Command not found!");
        }

        Ok(())
    }
}

fn add_dependency(section: &str, package: &str, version: &str) -> Result<()> {
    if !PathBuf::from(VPM_TOML).exists() {
        fs::OpenOptions::new()
            .create_new(true)
            .write(true)
            .open(PathBuf::from(VPM_TOML))?;
    }

    let content = fs::read_to_string(VPM_TOML)?;
    let mut toml_value: Value = content.parse()?;

    let table = toml_value.as_table_mut().unwrap();
    let section_map = table
        .entry(section.to_string())
        .or_insert_with(|| Value::Table(Map::new()))
        .as_table_mut()
        .unwrap();

    section_map.insert(package.to_string(), Value::String(version.to_string()));

    let new_content = toml::to_string(&toml_value)?;

    fs::write(VPM_TOML, new_content)?;

    Ok(())
}

fn install_module_from_url(module: &str, url: &str) -> Result<()> {
    let package_name = url
        .rsplit('/')
        .find(|segment| !segment.is_empty())
        .unwrap_or_default()
        .to_string();

    let mut visited_modules = HashSet::new();

    install_repo_from_url(url, "/tmp/")?;
<<<<<<< HEAD
    download_module(
        &format!("/tmp/{}", package_name),
        module,
        &package_name,
        &mut visited_modules,
    )?;
=======
    download_module(&format!("/tmp/{}", package_name), module, module, &package_name, &mut visited_modules)?;
>>>>>>> aa663a7d

    fn download_module(dir: &str, module: &str, top_module: &str, package_name: &str, visited_modules: &mut HashSet<String>) -> Result<()> {
        for entry in fs::read_dir(dir)? {
            let entry = entry?;
            let path = entry.path();
            if path.is_file() && path.file_name().map_or(false, |name| name == module) {
                let mut file = fs::File::open(&path)?;
                let mut contents = String::new();
                file.read_to_string(&mut contents)?;

                let mut parser = Parser::new();
                parser
                    .set_language(tree_sitter_verilog::language())
                    .expect("Error loading Verilog grammar");

                if let Some(tree) = parser.parse(&contents, None) {
                    let root_node = tree.root_node();
<<<<<<< HEAD
                    find_module_instantiations(
                        root_node,
                        package_name,
                        &contents,
                        visited_modules,
                    )?;
                    let destination_dir = format!("./vpm_modules/{}", package_name);
                    fs::create_dir_all(&destination_dir)?;
                    let destination_path = format!("{}/{}", destination_dir, module);
                    fs::copy(&path, destination_path)?;
                    fs::remove_file(&path)?;

                    println!("Generating header files for {}", module);
                    fs::File::create(PathBuf::from(destination_dir).join(format!("{}h", module)))?.write_all(generate_headers(root_node, module, &contents)?.as_bytes())?;
=======
                    find_module_instantiations(root_node, package_name, top_module, &contents, visited_modules)?;
                }
 
                let destination_dir = format!("./vpm_modules/{}", top_module);
                fs::create_dir_all(&destination_dir)?;
                let destination_path = format!("{}/{}", destination_dir, module);
                fs::copy(&path, destination_path)?;
                fs::remove_file(&path)?;
>>>>>>> aa663a7d


                }

                return Ok(());
            } else if path.is_dir() {
<<<<<<< HEAD
                download_module(
                    path.to_str().unwrap_or_default(),
                    module,
                    package_name,
                    visited_modules,
                )?;
            }
        }

        fn find_module_instantiations(
            root_node: tree_sitter::Node,
            package_name: &str,
            contents: &str,
            visited_modules: &mut HashSet<String>,
        ) -> Result<()> {
=======
                download_module(path.to_str().unwrap_or_default(), module, top_module, package_name, visited_modules)?;
            }
        }

        fn find_module_instantiations(root_node: tree_sitter::Node, package_name: &str, top_module: &str, contents: &str, visited_modules: &mut HashSet<String>) -> Result<()> {
>>>>>>> aa663a7d
            let mut cursor = root_node.walk();
            for child in root_node.children(&mut cursor) {
                if child.kind().contains("instantiation") {
                    if let Some(first_child) = child.child(0) {
                        if let Ok(module) = first_child.utf8_text(contents.as_bytes()) {
                            let module_name: String = format!("{}.v", module);
                            if !visited_modules.contains(&module_name) {
                                visited_modules.insert(module_name.clone());
<<<<<<< HEAD
                                download_module(
                                    &format!("/tmp/{}", package_name),
                                    &module_name,
                                    package_name,
                                    visited_modules,
                                )?;
                            }
                        }
                    }
                }
                else {
                    find_module_instantiations(child, package_name, contents, visited_modules)?;
                }
=======
                                download_module(&format!("/tmp/{}", package_name), &module_name, top_module, package_name, visited_modules)?;
                            }
                        }
                    }
                }
                find_module_instantiations(child, package_name, top_module, contents, visited_modules)?;
>>>>>>> aa663a7d
            }

            Ok(())
        }

        Ok(())
    }

    let rt = Runtime::new()?;
    rt.block_on(generate_docs(&format!("./vpm_modules/{}/", package_name), module))?;
    fs::remove_dir_all(format!("/tmp/{}", package_name))?;

    Ok(())
}

fn install_repo_from_url(url: &str, location: &str) -> Result<()> {
    let repo_path = PathBuf::from(location).join(
        url.rsplit('/')
            .find(|segment| !segment.is_empty())
            .unwrap_or_default(),
    );

    fn clone_repo(url: &str, repo_path: &str) -> Result<()> {
        Command::new("git")
            .args(["clone", "--depth", "1", "--single-branch", "--jobs", "4", url, repo_path])
            .status()
            .with_context(|| format!("Failed to clone repository from URL: '{}'", url))?;

        Ok(())
    }

    clone_repo(url, repo_path.to_str().unwrap_or_default())?;

    Ok(())
}

fn generate_headers(root_node: tree_sitter::Node, module: &str, contents: &str) -> Result<String> {
    let mut header_content = format!("// Header for module {}\n\n", module);
    let guard_name = module.replace('.', "_").to_uppercase();

    header_content.push_str(&format!("`ifndef _{0}H_\n`define _{0}H_\n\n", guard_name));

    fn process_node(node: tree_sitter::Node, contents: &str, header_content: &mut String) -> Result<()> {
        let mut cursor = node.walk();
        for child in node.children(&mut cursor) {
            match child.kind() {
                "parameter_declaration" | "local_parameter_declaration" | "default_nettype_compiler_directive" => {
                    let mut cursor_node = child.walk();
                    for node in child.children(&mut cursor_node) {
                        write!(header_content, "{} ", node.utf8_text(contents.as_bytes())?)?;
                    }
                    header_content.push('\n');
                }
                _ => {
                    process_node(child, contents, header_content)?;
                }
            }
        }
        Ok(())
    }

    process_node(root_node, contents, &mut header_content)?;

    header_content.push_str(&format!("\n`endif // _{}H_\n", guard_name));

    Ok(header_content)
}

async fn generate_docs(dir: &str, module: &str) -> Result<()> {
    println!("Generating Documentation for for {}, will be written to {}/README.md", module, dir);

    let mut file = fs::File::open(format!("{}/{}", dir, module))?;
    let mut contents = String::new();
    file.read_to_string(&mut contents)?;

    let client = Client::from_env()?;
    let model = ClaudeModel::Claude35Sonnet20240620;
    let messages = vec![Message::user(
        format!(
            "Create a comprehensive Markdown documentation for the following Verilog module. Include an overview, module description, port list, parameters, and any important implementation details: {}",
            contents
        ),
    )];
    let max_tokens = MaxTokens::new(2048, model)?;
    let system_prompt = SystemPrompt::new("You are an expert Verilog engineer tasked with creating clear and detailed documentation.");
    let request_body = MessagesRequestBody {
        model,
        messages,
        max_tokens,
        system: Some(system_prompt),
        ..Default::default()
    };

    let response = client.create_a_message(request_body).await?;
    let response_content = response.content;

    let parsed_response: Value = serde_json::from_str(&response_content.to_string())?;
    let generated_text = parsed_response[0]["text"].as_str().unwrap_or("");

    let readme_path = PathBuf::from(dir).join("README.md");
    let mut readme_file = fs::File::create(&readme_path)?;

    writeln!(readme_file, "# {}", module)?;
    writeln!(readme_file)?;

    write!(readme_file, "{}", generated_text)?;

    println!("Documentation for {} written to {}", module, readme_path.display());

    Ok(())
}<|MERGE_RESOLUTION|>--- conflicted
+++ resolved
@@ -92,16 +92,8 @@
     let mut visited_modules = HashSet::new();
 
     install_repo_from_url(url, "/tmp/")?;
-<<<<<<< HEAD
-    download_module(
-        &format!("/tmp/{}", package_name),
-        module,
-        &package_name,
-        &mut visited_modules,
-    )?;
-=======
+
     download_module(&format!("/tmp/{}", package_name), module, module, &package_name, &mut visited_modules)?;
->>>>>>> aa663a7d
 
     fn download_module(dir: &str, module: &str, top_module: &str, package_name: &str, visited_modules: &mut HashSet<String>) -> Result<()> {
         for entry in fs::read_dir(dir)? {
@@ -119,14 +111,16 @@
 
                 if let Some(tree) = parser.parse(&contents, None) {
                     let root_node = tree.root_node();
-<<<<<<< HEAD
+                  
                     find_module_instantiations(
                         root_node,
                         package_name,
+                        top_module,
                         &contents,
-                        visited_modules,
+                        visited_modules
                     )?;
-                    let destination_dir = format!("./vpm_modules/{}", package_name);
+                  
+                    let destination_dir = format!("./vpm_modules/{}", top_module);
                     fs::create_dir_all(&destination_dir)?;
                     let destination_path = format!("{}/{}", destination_dir, module);
                     fs::copy(&path, destination_path)?;
@@ -134,26 +128,16 @@
 
                     println!("Generating header files for {}", module);
                     fs::File::create(PathBuf::from(destination_dir).join(format!("{}h", module)))?.write_all(generate_headers(root_node, module, &contents)?.as_bytes())?;
-=======
+
                     find_module_instantiations(root_node, package_name, top_module, &contents, visited_modules)?;
-                }
- 
-                let destination_dir = format!("./vpm_modules/{}", top_module);
-                fs::create_dir_all(&destination_dir)?;
-                let destination_path = format!("{}/{}", destination_dir, module);
-                fs::copy(&path, destination_path)?;
-                fs::remove_file(&path)?;
->>>>>>> aa663a7d
-
-
                 }
 
                 return Ok(());
             } else if path.is_dir() {
-<<<<<<< HEAD
                 download_module(
                     path.to_str().unwrap_or_default(),
                     module,
+                    top_module,
                     package_name,
                     visited_modules,
                 )?;
@@ -166,13 +150,6 @@
             contents: &str,
             visited_modules: &mut HashSet<String>,
         ) -> Result<()> {
-=======
-                download_module(path.to_str().unwrap_or_default(), module, top_module, package_name, visited_modules)?;
-            }
-        }
-
-        fn find_module_instantiations(root_node: tree_sitter::Node, package_name: &str, top_module: &str, contents: &str, visited_modules: &mut HashSet<String>) -> Result<()> {
->>>>>>> aa663a7d
             let mut cursor = root_node.walk();
             for child in root_node.children(&mut cursor) {
                 if child.kind().contains("instantiation") {
@@ -181,10 +158,10 @@
                             let module_name: String = format!("{}.v", module);
                             if !visited_modules.contains(&module_name) {
                                 visited_modules.insert(module_name.clone());
-<<<<<<< HEAD
                                 download_module(
                                     &format!("/tmp/{}", package_name),
                                     &module_name,
+                                    top_module,
                                     package_name,
                                     visited_modules,
                                 )?;
@@ -195,14 +172,6 @@
                 else {
                     find_module_instantiations(child, package_name, contents, visited_modules)?;
                 }
-=======
-                                download_module(&format!("/tmp/{}", package_name), &module_name, top_module, package_name, visited_modules)?;
-                            }
-                        }
-                    }
-                }
-                find_module_instantiations(child, package_name, top_module, contents, visited_modules)?;
->>>>>>> aa663a7d
             }
 
             Ok(())
