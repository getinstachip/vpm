--- conflicted
+++ resolved
@@ -4,12 +4,7 @@
 pub enum Cmd {
     Install(Install),
     Uninstall(Uninstall),
-<<<<<<< HEAD
-    Init(Init),
-    // Docs(Docs),
-=======
     Docs(Docs),
->>>>>>> 89c8832b
 }
 
 /// Install a package
@@ -49,38 +44,6 @@
     about,
     author,
     disable_help_subcommand = true,
-<<<<<<< HEAD
-    disable_version_flag = true,
-    propagate_version = true,
-    version
-)]
-pub struct Init {
-    #[arg(help = "Name of project to initialize")]
-    pub project_name: String,
-    #[arg(help = "SemVer version of project")]
-    pub version: Option<String>,
-    #[arg(help = "Description of project")]
-    pub description: Option<String>,
-    #[arg(help = "Authors of project (comma + space separated)")]
-    pub authors: Option<String>,
-    #[arg(help = "License of project (<license>: <location>, comma + space separated)")]
-    pub license: Option<String>,
-}
-// #[derive(Debug, Parser)]
-// #[clap(
-//     about,
-//     author,
-//     disable_help_subcommand = true,
-//     propagate_version = true,
-//     version
-// )]
-// pub struct Docs {
-//     #[arg(help = "Name of package to fetch documentation for")]
-//     pub package_name: Option<String>,
-//     #[arg(help = "URL of repository to fetch documentation for")]
-//     pub url: Option<String>,
-// }
-=======
     propagate_version = true,
     version
 )]
@@ -89,5 +52,4 @@
     pub module: Option<String>,
     #[arg(help = "Url of repository to generate documentation for")]
     pub url: Option<String>,
-}
->>>>>>> 89c8832b
+}