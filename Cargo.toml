[package]
name = "vpm"
version = "0.1.1"
edition = "2021"
license = "MIT"
copyright = "Copyright (c) 2024 Instachip"
authors = ["Instachip <team@getinstachip.com>"]

[dependencies]
clap = { version = "4.5.13", features = ["derive"] }
anyhow = "1.0.86"
tree-sitter = "0.20.6"
tree-sitter-verilog = { git = "https://github.com/tree-sitter/tree-sitter-verilog" }
regex = "1.10.6"
serde = "1.0.205"
clust = "0.9.0"
dotenv = "0.15.0"
tokio = { version = "1.39.2", features = ["full"] }
<<<<<<< HEAD
openssl = { version = "0.10", features = ["vendored"] }
=======
serde_json = "1.0.122"
toml_edit = "0.22.20"
>>>>>>> 5398070f

[build-dependencies]
cc="*"<|MERGE_RESOLUTION|>--- conflicted
+++ resolved
@@ -16,12 +16,8 @@
 clust = "0.9.0"
 dotenv = "0.15.0"
 tokio = { version = "1.39.2", features = ["full"] }
-<<<<<<< HEAD
 openssl = { version = "0.10", features = ["vendored"] }
-=======
-serde_json = "1.0.122"
 toml_edit = "0.22.20"
->>>>>>> 5398070f
 
 [build-dependencies]
 cc="*"