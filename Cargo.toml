--- conflicted
+++ resolved
@@ -13,15 +13,12 @@
 tree-sitter-verilog = { git = "https://github.com/tree-sitter/tree-sitter-verilog" }
 regex = "1.10.6"
 toml = "0.8.19"
-<<<<<<< HEAD
+semver = "1.0.23"
+serde = "1.0.205"
 clust = "0.9.0"
 dotenv = "0.15.0"
 tokio = { version = "1.39.2", features = ["full"] }
 serde_json = "1.0.122"
-=======
-semver = "1.0.23"
-serde = "1.0.205"
->>>>>>> a0b6c0e6
 
 [build-dependencies]
 cc="*"