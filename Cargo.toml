[package]
name = "vpm"
version = "0.1.6"
edition = "2021"
license = "MIT"
copyright = "Copyright (c) 2024 Instachip"
authors = ["Instachip <team@getinstachip.com>"]

[dependencies]
clap = { version = "4.5.13", features = ["derive"] }
anyhow = "1.0.86"
tree-sitter = "0.20.6"
tree-sitter-verilog = { git = "https://github.com/tree-sitter/tree-sitter-verilog" }
regex = "1.10.6"
tokio = { version = "1.39.2", features = ["full"] }
<<<<<<< HEAD
openssl = { version = "0.10", features = ["vendored"] }
aws-config = "1.5.5"
serde_json = "1.0.124"
aws-sdk-secretsmanager = "1.41.0"
toml_edit = "0.22.20"
=======
serde_json = "1.0.125"
reqwest = { version = "0.12.5", features = ["json"] }
>>>>>>> 89c8832b

[build-dependencies]
cc="*"<|MERGE_RESOLUTION|>--- conflicted
+++ resolved
@@ -13,16 +13,9 @@
 tree-sitter-verilog = { git = "https://github.com/tree-sitter/tree-sitter-verilog" }
 regex = "1.10.6"
 tokio = { version = "1.39.2", features = ["full"] }
-<<<<<<< HEAD
 openssl = { version = "0.10", features = ["vendored"] }
-aws-config = "1.5.5"
-serde_json = "1.0.124"
-aws-sdk-secretsmanager = "1.41.0"
-toml_edit = "0.22.20"
-=======
+reqwest = { version = "0.12.5" features = ["json"] }
 serde_json = "1.0.125"
-reqwest = { version = "0.12.5", features = ["json"] }
->>>>>>> 89c8832b
 
 [build-dependencies]
 cc="*"