--- conflicted
+++ resolved
@@ -2,15 +2,7 @@
 
 VPM is a powerful package manager for Verilog projects, currently being piloted at Stanford and UC Berkeley. It's designed to streamline the management, reuse, and communication of IP cores and dependencies in hardware design workflows, significantly accelerating your design process.
 
-<<<<<<< HEAD
 ## Features
-=======
-You'll be able to:
-- `vpm include` module hierarchies using a single command
-- Generate documentation for any `.v` or `.sv` module
-- Simulate using `vpm sim`
-- Automatically generate/handle `.f` files, `.svh`, `.xcd`, `.tcl`, etc.
->>>>>>> 44c10b17
 
 - **Module Management**: Easily include, update, and remove modules in your project.
 - **Documentation Generation**: Automatically create comprehensive documentation for your Verilog modules.
@@ -31,8 +23,7 @@
 
 ## Commands
 
-<<<<<<< HEAD
-=======
+
 ## Full command list
 - `vpm include <path_to_component>`: Opens a menu where you can type to choose any module from the repo. Include its entire hierarchy.
 - `vpm docs <module.sv> <repo_url>`: Generate documentation for any module (highlighting bugs and edge cases)
@@ -43,7 +34,6 @@
 - `vpm dotf <module.sv>`:  Generate a `.f` filelist when exporting your project
 - `vpm sim <module.sv> <testbench.sv>`
   
->>>>>>> 44c10b17
 ### include
 Include a module or repository in your project.
 
@@ -258,4 +248,4 @@
 VPM is released under the MIT License.
 
 ### Acknowledgements
-We'd like to thank the Verilog community and our early adopters for their valuable feedback and support in developing VPM.+We'd like to thank our early adopters for their valuable feedback and support in developing VPM.